<!DOCTYPE html>
<html lang="en">
  <head>
    <meta charset="UTF-8" />
    <link rel="icon" type="image/svg+xml" href="/favicon.svg" />
    <meta name="viewport" content="width=device-width, initial-scale=1.0" />
    <meta name="theme-color" content="#000000" />
    <meta
      name="description"
      content="CIA Compliance Manager - Security compliance tracking application"
    />
    <meta name="application-name" content="CIA Compliance Manager" />
    <meta name="apple-mobile-web-app-title" content="CIA Compliance Manager" />
    <meta name="apple-mobile-web-app-capable" content="yes" />
    <meta
      name="apple-mobile-web-app-status-bar-style"
      content="black-translucent"
    />
    <link rel="apple-touch-icon" href="/apple-touch-icon.png" />
    <link rel="manifest" href="/manifest.json" />
    <title>CIA Compliance Manager</title>
<<<<<<< HEAD
    <script type="module" crossorigin src="assets/index-DiTXsOV_.js"></script>
    <link rel="stylesheet" crossorigin href="assets/index-BC1JerDb.css">
=======
    <script type="module" crossorigin src="assets/index-DCmFp_UC.js"></script>
    <link rel="stylesheet" crossorigin href="assets/index-OnceS2aV.css">
>>>>>>> 0511eaee
  </head>
  <body>
    <noscript>You need to enable JavaScript to run this app.</noscript>
    <div id="root"></div>
  </body>
</html><|MERGE_RESOLUTION|>--- conflicted
+++ resolved
@@ -19,13 +19,8 @@
     <link rel="apple-touch-icon" href="/apple-touch-icon.png" />
     <link rel="manifest" href="/manifest.json" />
     <title>CIA Compliance Manager</title>
-<<<<<<< HEAD
     <script type="module" crossorigin src="assets/index-DiTXsOV_.js"></script>
-    <link rel="stylesheet" crossorigin href="assets/index-BC1JerDb.css">
-=======
-    <script type="module" crossorigin src="assets/index-DCmFp_UC.js"></script>
-    <link rel="stylesheet" crossorigin href="assets/index-OnceS2aV.css">
->>>>>>> 0511eaee
+    <link rel="stylesheet" crossorigin href="assets/index-BC1JerDb.css">  
   </head>
   <body>
     <noscript>You need to enable JavaScript to run this app.</noscript>
