
<!doctype html>
<html lang="en">
<<<<<<< HEAD

<head>
    <title>Code coverage report for All files</title>
    <meta charset="utf-8" />
    <link rel="stylesheet" href="prettify.css" />
    <link rel="stylesheet" href="base.css" />
    <link rel="shortcut icon" type="image/x-icon" href="favicon.png" />
    <meta name="viewport" content="width=device-width, initial-scale=1" />
    <style type='text/css'>
        .coverage-summary .sorter {
            background-image: url(sort-arrow-sprite.png);
        }
    </style>
</head>
    
<body>
<div class='wrapper'>
    <div class='pad1'>
        <h1>All files</h1>
        <div class='clearfix'>
            
            <div class='fl pad1y space-right2'>
                <span class="strong">96.88% </span>
                <span class="quiet">Statements</span>
                <span class='fraction'>34972/36095</span>
            </div>
        
            
            <div class='fl pad1y space-right2'>
                <span class="strong">75.12% </span>
                <span class="quiet">Branches</span>
                <span class='fraction'>725/965</span>
            </div>
        
            
            <div class='fl pad1y space-right2'>
                <span class="strong">65.56% </span>
                <span class="quiet">Functions</span>
                <span class='fraction'>158/241</span>
            </div>
        
            
            <div class='fl pad1y space-right2'>
                <span class="strong">96.88% </span>
                <span class="quiet">Lines</span>
                <span class='fraction'>34972/36095</span>
            </div>
        
            
        </div>
        <p class="quiet">
            Press <em>n</em> or <em>j</em> to go to the next uncovered block, <em>b</em>, <em>p</em> or <em>k</em> for the previous block.
        </p>
        <template id="filterTemplate">
            <div class="quiet">
                Filter:
                <input type="search" id="fileSearch">
            </div>
        </template>
    </div>
    <div class='status-line high'></div>
    <div class="pad1">
<table class="coverage-summary">
<thead>
<tr>
   <th data-col="file" data-fmt="html" data-html="true" class="file">File</th>
   <th data-col="pic" data-type="number" data-fmt="html" data-html="true" class="pic"></th>
   <th data-col="statements" data-type="number" data-fmt="pct" class="pct">Statements</th>
   <th data-col="statements_raw" data-type="number" data-fmt="html" class="abs"></th>
   <th data-col="branches" data-type="number" data-fmt="pct" class="pct">Branches</th>
   <th data-col="branches_raw" data-type="number" data-fmt="html" class="abs"></th>
   <th data-col="functions" data-type="number" data-fmt="pct" class="pct">Functions</th>
   <th data-col="functions_raw" data-type="number" data-fmt="html" class="abs"></th>
   <th data-col="lines" data-type="number" data-fmt="pct" class="pct">Lines</th>
   <th data-col="lines_raw" data-type="number" data-fmt="html" class="abs"></th>
</tr>
</thead>
<tbody><tr>
	<td class="file low" data-value="cia-compliance-manager"><a href="cia-compliance-manager/index.html">cia-compliance-manager</a></td>
	<td data-value="0" class="pic low">
	<div class="chart"><div class="cover-fill" style="width: 0%"></div><div class="cover-empty" style="width: 100%"></div></div>
	</td>
	<td data-value="0" class="pct low">0%</td>
	<td data-value="41" class="abs low">0/41</td>
	<td data-value="0" class="pct low">0%</td>
	<td data-value="1" class="abs low">0/1</td>
	<td data-value="0" class="pct low">0%</td>
	<td data-value="1" class="abs low">0/1</td>
	<td data-value="0" class="pct low">0%</td>
	<td data-value="41" class="abs low">0/41</td>
	</tr>

<tr>
	<td class="file high" data-value="cia-compliance-manager/node_modules/@kurkle/color/dist"><a href="cia-compliance-manager/node_modules/@kurkle/color/dist/index.html">cia-compliance-manager/node_modules/@kurkle/color/dist</a></td>
	<td data-value="100" class="pic high">
	<div class="chart"><div class="cover-fill cover-full" style="width: 100%"></div><div class="cover-empty" style="width: 0%"></div></div>
	</td>
	<td data-value="100" class="pct high">100%</td>
	<td data-value="584" class="abs high">584/584</td>
	<td data-value="100" class="pct high">100%</td>
	<td data-value="0" class="abs high">0/0</td>
	<td data-value="100" class="pct high">100%</td>
	<td data-value="0" class="abs high">0/0</td>
	<td data-value="100" class="pct high">100%</td>
	<td data-value="584" class="abs high">584/584</td>
	</tr>

<tr>
	<td class="file high" data-value="cia-compliance-manager/node_modules/chart.js/auto"><a href="cia-compliance-manager/node_modules/chart.js/auto/index.html">cia-compliance-manager/node_modules/chart.js/auto</a></td>
	<td data-value="100" class="pic high">
	<div class="chart"><div class="cover-fill cover-full" style="width: 100%"></div><div class="cover-empty" style="width: 0%"></div></div>
	</td>
	<td data-value="100" class="pct high">100%</td>
	<td data-value="2" class="abs high">2/2</td>
	<td data-value="100" class="pct high">100%</td>
	<td data-value="0" class="abs high">0/0</td>
	<td data-value="100" class="pct high">100%</td>
	<td data-value="0" class="abs high">0/0</td>
	<td data-value="100" class="pct high">100%</td>
	<td data-value="2" class="abs high">2/2</td>
	</tr>

<tr>
	<td class="file high" data-value="cia-compliance-manager/node_modules/chart.js/dist"><a href="cia-compliance-manager/node_modules/chart.js/dist/index.html">cia-compliance-manager/node_modules/chart.js/dist</a></td>
	<td data-value="100" class="pic high">
	<div class="chart"><div class="cover-fill cover-full" style="width: 100%"></div><div class="cover-empty" style="width: 0%"></div></div>
	</td>
	<td data-value="100" class="pct high">100%</td>
	<td data-value="10182" class="abs high">10182/10182</td>
	<td data-value="100" class="pct high">100%</td>
	<td data-value="0" class="abs high">0/0</td>
	<td data-value="100" class="pct high">100%</td>
	<td data-value="0" class="abs high">0/0</td>
	<td data-value="100" class="pct high">100%</td>
	<td data-value="10182" class="abs high">10182/10182</td>
	</tr>

<tr>
	<td class="file high" data-value="cia-compliance-manager/node_modules/chart.js/dist/chunks"><a href="cia-compliance-manager/node_modules/chart.js/dist/chunks/index.html">cia-compliance-manager/node_modules/chart.js/dist/chunks</a></td>
	<td data-value="100" class="pic high">
	<div class="chart"><div class="cover-fill cover-full" style="width: 100%"></div><div class="cover-empty" style="width: 0%"></div></div>
	</td>
	<td data-value="100" class="pct high">100%</td>
	<td data-value="2656" class="abs high">2656/2656</td>
	<td data-value="100" class="pct high">100%</td>
	<td data-value="0" class="abs high">0/0</td>
	<td data-value="100" class="pct high">100%</td>
	<td data-value="0" class="abs high">0/0</td>
	<td data-value="100" class="pct high">100%</td>
	<td data-value="2656" class="abs high">2656/2656</td>
	</tr>

<tr>
	<td class="file medium" data-value="cia-compliance-manager/node_modules/react"><a href="cia-compliance-manager/node_modules/react/index.html">cia-compliance-manager/node_modules/react</a></td>
	<td data-value="50" class="pic medium">
	<div class="chart"><div class="cover-fill" style="width: 50%"></div><div class="cover-empty" style="width: 50%"></div></div>
	</td>
	<td data-value="50" class="pct medium">50%</td>
	<td data-value="8" class="abs medium">4/8</td>
	<td data-value="100" class="pct high">100%</td>
	<td data-value="1" class="abs high">1/1</td>
	<td data-value="100" class="pct high">100%</td>
	<td data-value="1" class="abs high">1/1</td>
	<td data-value="50" class="pct medium">50%</td>
	<td data-value="8" class="abs medium">4/8</td>
	</tr>

<tr>
	<td class="file high" data-value="cia-compliance-manager/node_modules/react-dom"><a href="cia-compliance-manager/node_modules/react-dom/index.html">cia-compliance-manager/node_modules/react-dom</a></td>
	<td data-value="100" class="pic high">
	<div class="chart"><div class="cover-fill cover-full" style="width: 100%"></div><div class="cover-empty" style="width: 0%"></div></div>
	</td>
	<td data-value="100" class="pct high">100%</td>
	<td data-value="62" class="abs high">62/62</td>
	<td data-value="100" class="pct high">100%</td>
	<td data-value="0" class="abs high">0/0</td>
	<td data-value="100" class="pct high">100%</td>
	<td data-value="0" class="abs high">0/0</td>
	<td data-value="100" class="pct high">100%</td>
	<td data-value="62" class="abs high">62/62</td>
	</tr>

<tr>
	<td class="file high" data-value="cia-compliance-manager/node_modules/react-dom/cjs"><a href="cia-compliance-manager/node_modules/react-dom/cjs/index.html">cia-compliance-manager/node_modules/react-dom/cjs</a></td>
	<td data-value="100" class="pic high">
	<div class="chart"><div class="cover-fill cover-full" style="width: 100%"></div><div class="cover-empty" style="width: 0%"></div></div>
	</td>
	<td data-value="100" class="pct high">100%</td>
	<td data-value="12777" class="abs high">12777/12777</td>
	<td data-value="100" class="pct high">100%</td>
	<td data-value="0" class="abs high">0/0</td>
	<td data-value="100" class="pct high">100%</td>
	<td data-value="0" class="abs high">0/0</td>
	<td data-value="100" class="pct high">100%</td>
	<td data-value="12777" class="abs high">12777/12777</td>
	</tr>

<tr>
	<td class="file high" data-value="cia-compliance-manager/node_modules/react/cjs"><a href="cia-compliance-manager/node_modules/react/cjs/index.html">cia-compliance-manager/node_modules/react/cjs</a></td>
	<td data-value="100" class="pic high">
	<div class="chart"><div class="cover-fill cover-full" style="width: 100%"></div><div class="cover-empty" style="width: 0%"></div></div>
	</td>
	<td data-value="100" class="pct high">100%</td>
	<td data-value="548" class="abs high">548/548</td>
	<td data-value="100" class="pct high">100%</td>
	<td data-value="0" class="abs high">0/0</td>
	<td data-value="100" class="pct high">100%</td>
	<td data-value="0" class="abs high">0/0</td>
	<td data-value="100" class="pct high">100%</td>
	<td data-value="548" class="abs high">548/548</td>
	</tr>

<tr>
	<td class="file low" data-value="cia-compliance-manager/node_modules/scheduler"><a href="cia-compliance-manager/node_modules/scheduler/index.html">cia-compliance-manager/node_modules/scheduler</a></td>
	<td data-value="0" class="pic low">
	<div class="chart"><div class="cover-fill" style="width: 0%"></div><div class="cover-empty" style="width: 100%"></div></div>
	</td>
	<td data-value="0" class="pct low">0%</td>
	<td data-value="3" class="abs low">0/3</td>
	<td data-value="100" class="pct high">100%</td>
	<td data-value="1" class="abs high">1/1</td>
	<td data-value="100" class="pct high">100%</td>
	<td data-value="1" class="abs high">1/1</td>
	<td data-value="0" class="pct low">0%</td>
	<td data-value="3" class="abs low">0/3</td>
	</tr>

<tr>
	<td class="file high" data-value="cia-compliance-manager/node_modules/scheduler/cjs"><a href="cia-compliance-manager/node_modules/scheduler/cjs/index.html">cia-compliance-manager/node_modules/scheduler/cjs</a></td>
	<td data-value="100" class="pic high">
	<div class="chart"><div class="cover-fill cover-full" style="width: 100%"></div><div class="cover-empty" style="width: 0%"></div></div>
	</td>
	<td data-value="100" class="pct high">100%</td>
	<td data-value="337" class="abs high">337/337</td>
	<td data-value="100" class="pct high">100%</td>
	<td data-value="0" class="abs high">0/0</td>
	<td data-value="100" class="pct high">100%</td>
	<td data-value="0" class="abs high">0/0</td>
	<td data-value="100" class="pct high">100%</td>
	<td data-value="337" class="abs high">337/337</td>
	</tr>

<tr>
	<td class="file high" data-value="cia-compliance-manager/src"><a href="cia-compliance-manager/src/index.html">cia-compliance-manager/src</a></td>
	<td data-value="86.26" class="pic high">
	<div class="chart"><div class="cover-fill" style="width: 86%"></div><div class="cover-empty" style="width: 14%"></div></div>
	</td>
	<td data-value="86.26" class="pct high">86.26%</td>
	<td data-value="335" class="abs high">289/335</td>
	<td data-value="50" class="pct medium">50%</td>
	<td data-value="18" class="abs medium">9/18</td>
	<td data-value="50" class="pct medium">50%</td>
	<td data-value="4" class="abs medium">2/4</td>
	<td data-value="86.26" class="pct high">86.26%</td>
	<td data-value="335" class="abs high">289/335</td>
	</tr>

<tr>
	<td class="file high" data-value="cia-compliance-manager/src/components"><a href="cia-compliance-manager/src/components/index.html">cia-compliance-manager/src/components</a></td>
	<td data-value="89.49" class="pic high">
	<div class="chart"><div class="cover-fill" style="width: 89%"></div><div class="cover-empty" style="width: 11%"></div></div>
	</td>
	<td data-value="89.49" class="pct high">89.49%</td>
	<td data-value="838" class="abs high">750/838</td>
	<td data-value="70.9" class="pct medium">70.9%</td>
	<td data-value="110" class="abs medium">78/110</td>
	<td data-value="69.23" class="pct medium">69.23%</td>
	<td data-value="26" class="abs medium">18/26</td>
	<td data-value="89.49" class="pct high">89.49%</td>
	<td data-value="838" class="abs high">750/838</td>
	</tr>

<tr>
	<td class="file high" data-value="cia-compliance-manager/src/components/common"><a href="cia-compliance-manager/src/components/common/index.html">cia-compliance-manager/src/components/common</a></td>
	<td data-value="86.83" class="pic high">
	<div class="chart"><div class="cover-fill" style="width: 86%"></div><div class="cover-empty" style="width: 14%"></div></div>
	</td>
	<td data-value="86.83" class="pct high">86.83%</td>
	<td data-value="547" class="abs high">475/547</td>
	<td data-value="84.37" class="pct high">84.37%</td>
	<td data-value="96" class="abs high">81/96</td>
	<td data-value="95.23" class="pct high">95.23%</td>
	<td data-value="21" class="abs high">20/21</td>
	<td data-value="86.83" class="pct high">86.83%</td>
	<td data-value="547" class="abs high">475/547</td>
	</tr>

<tr>
	<td class="file high" data-value="cia-compliance-manager/src/components/widgets"><a href="cia-compliance-manager/src/components/widgets/index.html">cia-compliance-manager/src/components/widgets</a></td>
	<td data-value="93.15" class="pic high">
	<div class="chart"><div class="cover-fill" style="width: 93%"></div><div class="cover-empty" style="width: 7%"></div></div>
	</td>
	<td data-value="93.15" class="pct high">93.15%</td>
	<td data-value="2964" class="abs high">2761/2964</td>
	<td data-value="77.23" class="pct medium">77.23%</td>
	<td data-value="325" class="abs medium">251/325</td>
	<td data-value="88.88" class="pct high">88.88%</td>
	<td data-value="45" class="abs high">40/45</td>
	<td data-value="93.15" class="pct high">93.15%</td>
	<td data-value="2964" class="abs high">2761/2964</td>
	</tr>

<tr>
	<td class="file high" data-value="cia-compliance-manager/src/constants"><a href="cia-compliance-manager/src/constants/index.html">cia-compliance-manager/src/constants</a></td>
	<td data-value="90.78" class="pic high">
	<div class="chart"><div class="cover-fill" style="width: 90%"></div><div class="cover-empty" style="width: 10%"></div></div>
	</td>
	<td data-value="90.78" class="pct high">90.78%</td>
	<td data-value="1498" class="abs high">1360/1498</td>
	<td data-value="75" class="pct medium">75%</td>
	<td data-value="16" class="abs medium">12/16</td>
	<td data-value="10.25" class="pct low">10.25%</td>
	<td data-value="39" class="abs low">4/39</td>
	<td data-value="90.78" class="pct high">90.78%</td>
	<td data-value="1498" class="abs high">1360/1498</td>
	</tr>

<tr>
	<td class="file high" data-value="cia-compliance-manager/src/hooks"><a href="cia-compliance-manager/src/hooks/index.html">cia-compliance-manager/src/hooks</a></td>
	<td data-value="97.6" class="pic high">
	<div class="chart"><div class="cover-fill" style="width: 97%"></div><div class="cover-empty" style="width: 3%"></div></div>
	</td>
	<td data-value="97.6" class="pct high">97.6%</td>
	<td data-value="584" class="abs high">570/584</td>
	<td data-value="100" class="pct high">100%</td>
	<td data-value="0" class="abs high">0/0</td>
	<td data-value="0" class="pct low">0%</td>
	<td data-value="1" class="abs low">0/1</td>
	<td data-value="97.6" class="pct high">97.6%</td>
	<td data-value="584" class="abs high">570/584</td>
	</tr>

<tr>
	<td class="file medium" data-value="cia-compliance-manager/src/services"><a href="cia-compliance-manager/src/services/index.html">cia-compliance-manager/src/services</a></td>
	<td data-value="71.2" class="pic medium">
	<div class="chart"><div class="cover-fill" style="width: 71%"></div><div class="cover-empty" style="width: 29%"></div></div>
	</td>
	<td data-value="71.2" class="pct medium">71.2%</td>
	<td data-value="1021" class="abs medium">727/1021</td>
	<td data-value="60.96" class="pct medium">60.96%</td>
	<td data-value="228" class="abs medium">139/228</td>
	<td data-value="72.91" class="pct medium">72.91%</td>
	<td data-value="48" class="abs medium">35/48</td>
	<td data-value="71.2" class="pct medium">71.2%</td>
	<td data-value="1021" class="abs medium">727/1021</td>
	</tr>

<tr>
	<td class="file high" data-value="cia-compliance-manager/src/styles"><a href="cia-compliance-manager/src/styles/index.html">cia-compliance-manager/src/styles</a></td>
	<td data-value="100" class="pic high">
	<div class="chart"><div class="cover-fill cover-full" style="width: 100%"></div><div class="cover-empty" style="width: 0%"></div></div>
	</td>
	<td data-value="100" class="pct high">100%</td>
	<td data-value="20" class="abs high">20/20</td>
	<td data-value="100" class="pct high">100%</td>
	<td data-value="0" class="abs high">0/0</td>
	<td data-value="100" class="pct high">100%</td>
	<td data-value="0" class="abs high">0/0</td>
	<td data-value="100" class="pct high">100%</td>
	<td data-value="20" class="abs high">20/20</td>
	</tr>

<tr>
	<td class="file high" data-value="cia-compliance-manager/src/types"><a href="cia-compliance-manager/src/types/index.html">cia-compliance-manager/src/types</a></td>
	<td data-value="97.93" class="pic high">
	<div class="chart"><div class="cover-fill" style="width: 97%"></div><div class="cover-empty" style="width: 3%"></div></div>
	</td>
	<td data-value="97.93" class="pct high">97.93%</td>
	<td data-value="436" class="abs high">427/436</td>
	<td data-value="80.43" class="pct high">80.43%</td>
	<td data-value="46" class="abs high">37/46</td>
	<td data-value="100" class="pct high">100%</td>
	<td data-value="11" class="abs high">11/11</td>
	<td data-value="97.93" class="pct high">97.93%</td>
	<td data-value="436" class="abs high">427/436</td>
	</tr>

<tr>
	<td class="file medium" data-value="cia-compliance-manager/src/utils"><a href="cia-compliance-manager/src/utils/index.html">cia-compliance-manager/src/utils</a></td>
	<td data-value="67.63" class="pic medium">
	<div class="chart"><div class="cover-fill" style="width: 67%"></div><div class="cover-empty" style="width: 33%"></div></div>
	</td>
	<td data-value="67.63" class="pct medium">67.63%</td>
	<td data-value="652" class="abs medium">441/652</td>
	<td data-value="94.3" class="pct high">94.3%</td>
	<td data-value="123" class="abs high">116/123</td>
	<td data-value="60.46" class="pct medium">60.46%</td>
	<td data-value="43" class="abs medium">26/43</td>
	<td data-value="67.63" class="pct medium">67.63%</td>
	<td data-value="652" class="abs medium">441/652</td>
	</tr>

</tbody>
</table>
</div>
                <div class='push'></div><!-- for sticky footer -->
            </div><!-- /wrapper -->
            <div class='footer quiet pad2 space-top1 center small'>
                Code coverage generated by
                <a href="https://istanbul.js.org/" target="_blank" rel="noopener noreferrer">istanbul</a>
                at 2025-03-14T01:34:14.006Z
            </div>
        <script src="prettify.js"></script>
        <script>
            window.onload = function () {
                prettyPrint();
            };
        </script>
        <script src="sorter.js"></script>
        <script src="block-navigation.js"></script>
    </body>
</html>
    
=======
  <head>
    <meta charset="UTF-8" />
    <link rel="icon" type="image/svg+xml" href="favicon.svg" />
    <meta name="viewport" content="width=device-width, initial-scale=1.0" />
    <meta name="theme-color" content="#000000" />
    <meta
      name="description"
      content="CIA Compliance Manager - Security compliance tracking application"
    />
    <meta name="application-name" content="CIA Compliance Manager" />
    <meta name="apple-mobile-web-app-title" content="CIA Compliance Manager" />
    <meta name="apple-mobile-web-app-capable" content="yes" />
    <meta
      name="apple-mobile-web-app-status-bar-style"
      content="black-translucent"
    />
    <link rel="apple-touch-icon" href="apple-touch-icon.png" />
    <link rel="manifest" href="manifest.json" />
    <title>CIA Compliance Manager</title>
    <script type="module" crossorigin src="assets/index-ta353VYC.js"></script>
    <link rel="stylesheet" crossorigin href="assets/index-BNyO8G0_.css">
  </head>
  <body>
    <noscript>You need to enable JavaScript to run this app.</noscript>
    <div id="root"></div>
  </body>
</html>
>>>>>>> 329c60f8
<|MERGE_RESOLUTION|>--- conflicted
+++ resolved
@@ -1,421 +1,5 @@
-
-<!doctype html>
+<!DOCTYPE html>
 <html lang="en">
-<<<<<<< HEAD
-
-<head>
-    <title>Code coverage report for All files</title>
-    <meta charset="utf-8" />
-    <link rel="stylesheet" href="prettify.css" />
-    <link rel="stylesheet" href="base.css" />
-    <link rel="shortcut icon" type="image/x-icon" href="favicon.png" />
-    <meta name="viewport" content="width=device-width, initial-scale=1" />
-    <style type='text/css'>
-        .coverage-summary .sorter {
-            background-image: url(sort-arrow-sprite.png);
-        }
-    </style>
-</head>
-    
-<body>
-<div class='wrapper'>
-    <div class='pad1'>
-        <h1>All files</h1>
-        <div class='clearfix'>
-            
-            <div class='fl pad1y space-right2'>
-                <span class="strong">96.88% </span>
-                <span class="quiet">Statements</span>
-                <span class='fraction'>34972/36095</span>
-            </div>
-        
-            
-            <div class='fl pad1y space-right2'>
-                <span class="strong">75.12% </span>
-                <span class="quiet">Branches</span>
-                <span class='fraction'>725/965</span>
-            </div>
-        
-            
-            <div class='fl pad1y space-right2'>
-                <span class="strong">65.56% </span>
-                <span class="quiet">Functions</span>
-                <span class='fraction'>158/241</span>
-            </div>
-        
-            
-            <div class='fl pad1y space-right2'>
-                <span class="strong">96.88% </span>
-                <span class="quiet">Lines</span>
-                <span class='fraction'>34972/36095</span>
-            </div>
-        
-            
-        </div>
-        <p class="quiet">
-            Press <em>n</em> or <em>j</em> to go to the next uncovered block, <em>b</em>, <em>p</em> or <em>k</em> for the previous block.
-        </p>
-        <template id="filterTemplate">
-            <div class="quiet">
-                Filter:
-                <input type="search" id="fileSearch">
-            </div>
-        </template>
-    </div>
-    <div class='status-line high'></div>
-    <div class="pad1">
-<table class="coverage-summary">
-<thead>
-<tr>
-   <th data-col="file" data-fmt="html" data-html="true" class="file">File</th>
-   <th data-col="pic" data-type="number" data-fmt="html" data-html="true" class="pic"></th>
-   <th data-col="statements" data-type="number" data-fmt="pct" class="pct">Statements</th>
-   <th data-col="statements_raw" data-type="number" data-fmt="html" class="abs"></th>
-   <th data-col="branches" data-type="number" data-fmt="pct" class="pct">Branches</th>
-   <th data-col="branches_raw" data-type="number" data-fmt="html" class="abs"></th>
-   <th data-col="functions" data-type="number" data-fmt="pct" class="pct">Functions</th>
-   <th data-col="functions_raw" data-type="number" data-fmt="html" class="abs"></th>
-   <th data-col="lines" data-type="number" data-fmt="pct" class="pct">Lines</th>
-   <th data-col="lines_raw" data-type="number" data-fmt="html" class="abs"></th>
-</tr>
-</thead>
-<tbody><tr>
-	<td class="file low" data-value="cia-compliance-manager"><a href="cia-compliance-manager/index.html">cia-compliance-manager</a></td>
-	<td data-value="0" class="pic low">
-	<div class="chart"><div class="cover-fill" style="width: 0%"></div><div class="cover-empty" style="width: 100%"></div></div>
-	</td>
-	<td data-value="0" class="pct low">0%</td>
-	<td data-value="41" class="abs low">0/41</td>
-	<td data-value="0" class="pct low">0%</td>
-	<td data-value="1" class="abs low">0/1</td>
-	<td data-value="0" class="pct low">0%</td>
-	<td data-value="1" class="abs low">0/1</td>
-	<td data-value="0" class="pct low">0%</td>
-	<td data-value="41" class="abs low">0/41</td>
-	</tr>
-
-<tr>
-	<td class="file high" data-value="cia-compliance-manager/node_modules/@kurkle/color/dist"><a href="cia-compliance-manager/node_modules/@kurkle/color/dist/index.html">cia-compliance-manager/node_modules/@kurkle/color/dist</a></td>
-	<td data-value="100" class="pic high">
-	<div class="chart"><div class="cover-fill cover-full" style="width: 100%"></div><div class="cover-empty" style="width: 0%"></div></div>
-	</td>
-	<td data-value="100" class="pct high">100%</td>
-	<td data-value="584" class="abs high">584/584</td>
-	<td data-value="100" class="pct high">100%</td>
-	<td data-value="0" class="abs high">0/0</td>
-	<td data-value="100" class="pct high">100%</td>
-	<td data-value="0" class="abs high">0/0</td>
-	<td data-value="100" class="pct high">100%</td>
-	<td data-value="584" class="abs high">584/584</td>
-	</tr>
-
-<tr>
-	<td class="file high" data-value="cia-compliance-manager/node_modules/chart.js/auto"><a href="cia-compliance-manager/node_modules/chart.js/auto/index.html">cia-compliance-manager/node_modules/chart.js/auto</a></td>
-	<td data-value="100" class="pic high">
-	<div class="chart"><div class="cover-fill cover-full" style="width: 100%"></div><div class="cover-empty" style="width: 0%"></div></div>
-	</td>
-	<td data-value="100" class="pct high">100%</td>
-	<td data-value="2" class="abs high">2/2</td>
-	<td data-value="100" class="pct high">100%</td>
-	<td data-value="0" class="abs high">0/0</td>
-	<td data-value="100" class="pct high">100%</td>
-	<td data-value="0" class="abs high">0/0</td>
-	<td data-value="100" class="pct high">100%</td>
-	<td data-value="2" class="abs high">2/2</td>
-	</tr>
-
-<tr>
-	<td class="file high" data-value="cia-compliance-manager/node_modules/chart.js/dist"><a href="cia-compliance-manager/node_modules/chart.js/dist/index.html">cia-compliance-manager/node_modules/chart.js/dist</a></td>
-	<td data-value="100" class="pic high">
-	<div class="chart"><div class="cover-fill cover-full" style="width: 100%"></div><div class="cover-empty" style="width: 0%"></div></div>
-	</td>
-	<td data-value="100" class="pct high">100%</td>
-	<td data-value="10182" class="abs high">10182/10182</td>
-	<td data-value="100" class="pct high">100%</td>
-	<td data-value="0" class="abs high">0/0</td>
-	<td data-value="100" class="pct high">100%</td>
-	<td data-value="0" class="abs high">0/0</td>
-	<td data-value="100" class="pct high">100%</td>
-	<td data-value="10182" class="abs high">10182/10182</td>
-	</tr>
-
-<tr>
-	<td class="file high" data-value="cia-compliance-manager/node_modules/chart.js/dist/chunks"><a href="cia-compliance-manager/node_modules/chart.js/dist/chunks/index.html">cia-compliance-manager/node_modules/chart.js/dist/chunks</a></td>
-	<td data-value="100" class="pic high">
-	<div class="chart"><div class="cover-fill cover-full" style="width: 100%"></div><div class="cover-empty" style="width: 0%"></div></div>
-	</td>
-	<td data-value="100" class="pct high">100%</td>
-	<td data-value="2656" class="abs high">2656/2656</td>
-	<td data-value="100" class="pct high">100%</td>
-	<td data-value="0" class="abs high">0/0</td>
-	<td data-value="100" class="pct high">100%</td>
-	<td data-value="0" class="abs high">0/0</td>
-	<td data-value="100" class="pct high">100%</td>
-	<td data-value="2656" class="abs high">2656/2656</td>
-	</tr>
-
-<tr>
-	<td class="file medium" data-value="cia-compliance-manager/node_modules/react"><a href="cia-compliance-manager/node_modules/react/index.html">cia-compliance-manager/node_modules/react</a></td>
-	<td data-value="50" class="pic medium">
-	<div class="chart"><div class="cover-fill" style="width: 50%"></div><div class="cover-empty" style="width: 50%"></div></div>
-	</td>
-	<td data-value="50" class="pct medium">50%</td>
-	<td data-value="8" class="abs medium">4/8</td>
-	<td data-value="100" class="pct high">100%</td>
-	<td data-value="1" class="abs high">1/1</td>
-	<td data-value="100" class="pct high">100%</td>
-	<td data-value="1" class="abs high">1/1</td>
-	<td data-value="50" class="pct medium">50%</td>
-	<td data-value="8" class="abs medium">4/8</td>
-	</tr>
-
-<tr>
-	<td class="file high" data-value="cia-compliance-manager/node_modules/react-dom"><a href="cia-compliance-manager/node_modules/react-dom/index.html">cia-compliance-manager/node_modules/react-dom</a></td>
-	<td data-value="100" class="pic high">
-	<div class="chart"><div class="cover-fill cover-full" style="width: 100%"></div><div class="cover-empty" style="width: 0%"></div></div>
-	</td>
-	<td data-value="100" class="pct high">100%</td>
-	<td data-value="62" class="abs high">62/62</td>
-	<td data-value="100" class="pct high">100%</td>
-	<td data-value="0" class="abs high">0/0</td>
-	<td data-value="100" class="pct high">100%</td>
-	<td data-value="0" class="abs high">0/0</td>
-	<td data-value="100" class="pct high">100%</td>
-	<td data-value="62" class="abs high">62/62</td>
-	</tr>
-
-<tr>
-	<td class="file high" data-value="cia-compliance-manager/node_modules/react-dom/cjs"><a href="cia-compliance-manager/node_modules/react-dom/cjs/index.html">cia-compliance-manager/node_modules/react-dom/cjs</a></td>
-	<td data-value="100" class="pic high">
-	<div class="chart"><div class="cover-fill cover-full" style="width: 100%"></div><div class="cover-empty" style="width: 0%"></div></div>
-	</td>
-	<td data-value="100" class="pct high">100%</td>
-	<td data-value="12777" class="abs high">12777/12777</td>
-	<td data-value="100" class="pct high">100%</td>
-	<td data-value="0" class="abs high">0/0</td>
-	<td data-value="100" class="pct high">100%</td>
-	<td data-value="0" class="abs high">0/0</td>
-	<td data-value="100" class="pct high">100%</td>
-	<td data-value="12777" class="abs high">12777/12777</td>
-	</tr>
-
-<tr>
-	<td class="file high" data-value="cia-compliance-manager/node_modules/react/cjs"><a href="cia-compliance-manager/node_modules/react/cjs/index.html">cia-compliance-manager/node_modules/react/cjs</a></td>
-	<td data-value="100" class="pic high">
-	<div class="chart"><div class="cover-fill cover-full" style="width: 100%"></div><div class="cover-empty" style="width: 0%"></div></div>
-	</td>
-	<td data-value="100" class="pct high">100%</td>
-	<td data-value="548" class="abs high">548/548</td>
-	<td data-value="100" class="pct high">100%</td>
-	<td data-value="0" class="abs high">0/0</td>
-	<td data-value="100" class="pct high">100%</td>
-	<td data-value="0" class="abs high">0/0</td>
-	<td data-value="100" class="pct high">100%</td>
-	<td data-value="548" class="abs high">548/548</td>
-	</tr>
-
-<tr>
-	<td class="file low" data-value="cia-compliance-manager/node_modules/scheduler"><a href="cia-compliance-manager/node_modules/scheduler/index.html">cia-compliance-manager/node_modules/scheduler</a></td>
-	<td data-value="0" class="pic low">
-	<div class="chart"><div class="cover-fill" style="width: 0%"></div><div class="cover-empty" style="width: 100%"></div></div>
-	</td>
-	<td data-value="0" class="pct low">0%</td>
-	<td data-value="3" class="abs low">0/3</td>
-	<td data-value="100" class="pct high">100%</td>
-	<td data-value="1" class="abs high">1/1</td>
-	<td data-value="100" class="pct high">100%</td>
-	<td data-value="1" class="abs high">1/1</td>
-	<td data-value="0" class="pct low">0%</td>
-	<td data-value="3" class="abs low">0/3</td>
-	</tr>
-
-<tr>
-	<td class="file high" data-value="cia-compliance-manager/node_modules/scheduler/cjs"><a href="cia-compliance-manager/node_modules/scheduler/cjs/index.html">cia-compliance-manager/node_modules/scheduler/cjs</a></td>
-	<td data-value="100" class="pic high">
-	<div class="chart"><div class="cover-fill cover-full" style="width: 100%"></div><div class="cover-empty" style="width: 0%"></div></div>
-	</td>
-	<td data-value="100" class="pct high">100%</td>
-	<td data-value="337" class="abs high">337/337</td>
-	<td data-value="100" class="pct high">100%</td>
-	<td data-value="0" class="abs high">0/0</td>
-	<td data-value="100" class="pct high">100%</td>
-	<td data-value="0" class="abs high">0/0</td>
-	<td data-value="100" class="pct high">100%</td>
-	<td data-value="337" class="abs high">337/337</td>
-	</tr>
-
-<tr>
-	<td class="file high" data-value="cia-compliance-manager/src"><a href="cia-compliance-manager/src/index.html">cia-compliance-manager/src</a></td>
-	<td data-value="86.26" class="pic high">
-	<div class="chart"><div class="cover-fill" style="width: 86%"></div><div class="cover-empty" style="width: 14%"></div></div>
-	</td>
-	<td data-value="86.26" class="pct high">86.26%</td>
-	<td data-value="335" class="abs high">289/335</td>
-	<td data-value="50" class="pct medium">50%</td>
-	<td data-value="18" class="abs medium">9/18</td>
-	<td data-value="50" class="pct medium">50%</td>
-	<td data-value="4" class="abs medium">2/4</td>
-	<td data-value="86.26" class="pct high">86.26%</td>
-	<td data-value="335" class="abs high">289/335</td>
-	</tr>
-
-<tr>
-	<td class="file high" data-value="cia-compliance-manager/src/components"><a href="cia-compliance-manager/src/components/index.html">cia-compliance-manager/src/components</a></td>
-	<td data-value="89.49" class="pic high">
-	<div class="chart"><div class="cover-fill" style="width: 89%"></div><div class="cover-empty" style="width: 11%"></div></div>
-	</td>
-	<td data-value="89.49" class="pct high">89.49%</td>
-	<td data-value="838" class="abs high">750/838</td>
-	<td data-value="70.9" class="pct medium">70.9%</td>
-	<td data-value="110" class="abs medium">78/110</td>
-	<td data-value="69.23" class="pct medium">69.23%</td>
-	<td data-value="26" class="abs medium">18/26</td>
-	<td data-value="89.49" class="pct high">89.49%</td>
-	<td data-value="838" class="abs high">750/838</td>
-	</tr>
-
-<tr>
-	<td class="file high" data-value="cia-compliance-manager/src/components/common"><a href="cia-compliance-manager/src/components/common/index.html">cia-compliance-manager/src/components/common</a></td>
-	<td data-value="86.83" class="pic high">
-	<div class="chart"><div class="cover-fill" style="width: 86%"></div><div class="cover-empty" style="width: 14%"></div></div>
-	</td>
-	<td data-value="86.83" class="pct high">86.83%</td>
-	<td data-value="547" class="abs high">475/547</td>
-	<td data-value="84.37" class="pct high">84.37%</td>
-	<td data-value="96" class="abs high">81/96</td>
-	<td data-value="95.23" class="pct high">95.23%</td>
-	<td data-value="21" class="abs high">20/21</td>
-	<td data-value="86.83" class="pct high">86.83%</td>
-	<td data-value="547" class="abs high">475/547</td>
-	</tr>
-
-<tr>
-	<td class="file high" data-value="cia-compliance-manager/src/components/widgets"><a href="cia-compliance-manager/src/components/widgets/index.html">cia-compliance-manager/src/components/widgets</a></td>
-	<td data-value="93.15" class="pic high">
-	<div class="chart"><div class="cover-fill" style="width: 93%"></div><div class="cover-empty" style="width: 7%"></div></div>
-	</td>
-	<td data-value="93.15" class="pct high">93.15%</td>
-	<td data-value="2964" class="abs high">2761/2964</td>
-	<td data-value="77.23" class="pct medium">77.23%</td>
-	<td data-value="325" class="abs medium">251/325</td>
-	<td data-value="88.88" class="pct high">88.88%</td>
-	<td data-value="45" class="abs high">40/45</td>
-	<td data-value="93.15" class="pct high">93.15%</td>
-	<td data-value="2964" class="abs high">2761/2964</td>
-	</tr>
-
-<tr>
-	<td class="file high" data-value="cia-compliance-manager/src/constants"><a href="cia-compliance-manager/src/constants/index.html">cia-compliance-manager/src/constants</a></td>
-	<td data-value="90.78" class="pic high">
-	<div class="chart"><div class="cover-fill" style="width: 90%"></div><div class="cover-empty" style="width: 10%"></div></div>
-	</td>
-	<td data-value="90.78" class="pct high">90.78%</td>
-	<td data-value="1498" class="abs high">1360/1498</td>
-	<td data-value="75" class="pct medium">75%</td>
-	<td data-value="16" class="abs medium">12/16</td>
-	<td data-value="10.25" class="pct low">10.25%</td>
-	<td data-value="39" class="abs low">4/39</td>
-	<td data-value="90.78" class="pct high">90.78%</td>
-	<td data-value="1498" class="abs high">1360/1498</td>
-	</tr>
-
-<tr>
-	<td class="file high" data-value="cia-compliance-manager/src/hooks"><a href="cia-compliance-manager/src/hooks/index.html">cia-compliance-manager/src/hooks</a></td>
-	<td data-value="97.6" class="pic high">
-	<div class="chart"><div class="cover-fill" style="width: 97%"></div><div class="cover-empty" style="width: 3%"></div></div>
-	</td>
-	<td data-value="97.6" class="pct high">97.6%</td>
-	<td data-value="584" class="abs high">570/584</td>
-	<td data-value="100" class="pct high">100%</td>
-	<td data-value="0" class="abs high">0/0</td>
-	<td data-value="0" class="pct low">0%</td>
-	<td data-value="1" class="abs low">0/1</td>
-	<td data-value="97.6" class="pct high">97.6%</td>
-	<td data-value="584" class="abs high">570/584</td>
-	</tr>
-
-<tr>
-	<td class="file medium" data-value="cia-compliance-manager/src/services"><a href="cia-compliance-manager/src/services/index.html">cia-compliance-manager/src/services</a></td>
-	<td data-value="71.2" class="pic medium">
-	<div class="chart"><div class="cover-fill" style="width: 71%"></div><div class="cover-empty" style="width: 29%"></div></div>
-	</td>
-	<td data-value="71.2" class="pct medium">71.2%</td>
-	<td data-value="1021" class="abs medium">727/1021</td>
-	<td data-value="60.96" class="pct medium">60.96%</td>
-	<td data-value="228" class="abs medium">139/228</td>
-	<td data-value="72.91" class="pct medium">72.91%</td>
-	<td data-value="48" class="abs medium">35/48</td>
-	<td data-value="71.2" class="pct medium">71.2%</td>
-	<td data-value="1021" class="abs medium">727/1021</td>
-	</tr>
-
-<tr>
-	<td class="file high" data-value="cia-compliance-manager/src/styles"><a href="cia-compliance-manager/src/styles/index.html">cia-compliance-manager/src/styles</a></td>
-	<td data-value="100" class="pic high">
-	<div class="chart"><div class="cover-fill cover-full" style="width: 100%"></div><div class="cover-empty" style="width: 0%"></div></div>
-	</td>
-	<td data-value="100" class="pct high">100%</td>
-	<td data-value="20" class="abs high">20/20</td>
-	<td data-value="100" class="pct high">100%</td>
-	<td data-value="0" class="abs high">0/0</td>
-	<td data-value="100" class="pct high">100%</td>
-	<td data-value="0" class="abs high">0/0</td>
-	<td data-value="100" class="pct high">100%</td>
-	<td data-value="20" class="abs high">20/20</td>
-	</tr>
-
-<tr>
-	<td class="file high" data-value="cia-compliance-manager/src/types"><a href="cia-compliance-manager/src/types/index.html">cia-compliance-manager/src/types</a></td>
-	<td data-value="97.93" class="pic high">
-	<div class="chart"><div class="cover-fill" style="width: 97%"></div><div class="cover-empty" style="width: 3%"></div></div>
-	</td>
-	<td data-value="97.93" class="pct high">97.93%</td>
-	<td data-value="436" class="abs high">427/436</td>
-	<td data-value="80.43" class="pct high">80.43%</td>
-	<td data-value="46" class="abs high">37/46</td>
-	<td data-value="100" class="pct high">100%</td>
-	<td data-value="11" class="abs high">11/11</td>
-	<td data-value="97.93" class="pct high">97.93%</td>
-	<td data-value="436" class="abs high">427/436</td>
-	</tr>
-
-<tr>
-	<td class="file medium" data-value="cia-compliance-manager/src/utils"><a href="cia-compliance-manager/src/utils/index.html">cia-compliance-manager/src/utils</a></td>
-	<td data-value="67.63" class="pic medium">
-	<div class="chart"><div class="cover-fill" style="width: 67%"></div><div class="cover-empty" style="width: 33%"></div></div>
-	</td>
-	<td data-value="67.63" class="pct medium">67.63%</td>
-	<td data-value="652" class="abs medium">441/652</td>
-	<td data-value="94.3" class="pct high">94.3%</td>
-	<td data-value="123" class="abs high">116/123</td>
-	<td data-value="60.46" class="pct medium">60.46%</td>
-	<td data-value="43" class="abs medium">26/43</td>
-	<td data-value="67.63" class="pct medium">67.63%</td>
-	<td data-value="652" class="abs medium">441/652</td>
-	</tr>
-
-</tbody>
-</table>
-</div>
-                <div class='push'></div><!-- for sticky footer -->
-            </div><!-- /wrapper -->
-            <div class='footer quiet pad2 space-top1 center small'>
-                Code coverage generated by
-                <a href="https://istanbul.js.org/" target="_blank" rel="noopener noreferrer">istanbul</a>
-                at 2025-03-14T01:34:14.006Z
-            </div>
-        <script src="prettify.js"></script>
-        <script>
-            window.onload = function () {
-                prettyPrint();
-            };
-        </script>
-        <script src="sorter.js"></script>
-        <script src="block-navigation.js"></script>
-    </body>
-</html>
-    
-=======
   <head>
     <meta charset="UTF-8" />
     <link rel="icon" type="image/svg+xml" href="favicon.svg" />
@@ -435,12 +19,11 @@
     <link rel="apple-touch-icon" href="apple-touch-icon.png" />
     <link rel="manifest" href="manifest.json" />
     <title>CIA Compliance Manager</title>
-    <script type="module" crossorigin src="assets/index-ta353VYC.js"></script>
-    <link rel="stylesheet" crossorigin href="assets/index-BNyO8G0_.css">
+    <script type="module" crossorigin src="assets/index-DiTXsOV_.js"></script>
+    <link rel="stylesheet" crossorigin href="assets/index-BC1JerDb.css">  
   </head>
   <body>
     <noscript>You need to enable JavaScript to run this app.</noscript>
     <div id="root"></div>
   </body>
-</html>
->>>>>>> 329c60f8
+</html>